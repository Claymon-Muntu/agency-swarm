"""
Test the additional_instructions parameter functionality for Agent and Agency.

This module tests the core additional_instructions feature to ensure:
1. Instructions are temporarily modified during execution
2. Original instructions are properly restored after execution
3. The parameter is correctly passed through Agency to Agent
4. Both get_response and get_response_stream handle additional_instructions
"""

from unittest.mock import AsyncMock, MagicMock, patch

import pytest
from agents import RunResult

from agency_swarm import Agency, Agent


@pytest.fixture
def sample_agent():
    """Create a test agent with known instructions."""
    return Agent(name="TestAgent", instructions="Original agent instructions")


@pytest.fixture
def sample_agency(sample_agent):
    """Create a test agency with the test agent."""
    return Agency(sample_agent)


@pytest.fixture
def mock_run_result():
    """Create a mock RunResult for mocking Runner.run."""
    mock_result = MagicMock(spec=RunResult)
    mock_result.final_output = "Test response"
    mock_result.new_items = []
    return mock_result


@pytest.mark.asyncio
async def test_agent_get_response_modifies_instructions_temporarily(sample_agent, mock_run_result):
    """Test that Agent.get_response temporarily modifies instructions with additional_instructions."""
    original_instructions = sample_agent.instructions
    additional_text = "Additional test instructions"

    # Track instruction changes during execution
    instruction_history = []

    async def mock_runner_run(*args, **kwargs):
        instruction_history.append(sample_agent.instructions)
        return mock_run_result

    with patch("agents.Runner.run", side_effect=mock_runner_run):
        await sample_agent.get_response(message="Test message", additional_instructions=additional_text)

    # Verify instructions were modified during execution
    assert len(instruction_history) == 1
    modified_instructions = instruction_history[0]
    assert additional_text in modified_instructions
    assert original_instructions in modified_instructions

    # Verify original instructions are restored
    assert sample_agent.instructions == original_instructions


@pytest.mark.asyncio
async def test_agent_get_response_restores_instructions_on_error(sample_agent):
    """Test that original instructions are restored even if Runner.run fails."""
    original_instructions = sample_agent.instructions
    additional_text = "Additional test instructions"

    from agents import AgentsException

    with patch("agents.Runner.run", side_effect=RuntimeError("Test error")):
        with pytest.raises(AgentsException):  # Now using specific exception type
            await sample_agent.get_response(message="Test message", additional_instructions=additional_text)

    # Verify original instructions are restored despite the error
    assert sample_agent.instructions == original_instructions


@pytest.mark.asyncio
async def test_agent_get_response_stream_modifies_instructions_temporarily(sample_agent):
    """Test that Agent.get_response_stream temporarily modifies instructions with additional_instructions."""
    original_instructions = sample_agent.instructions
    additional_text = "Additional streaming instructions"

    # Track instruction changes during execution
    instruction_history = []

    async def mock_stream_events():
        instruction_history.append(sample_agent.instructions)
        yield {"event": "text", "data": "test"}

    mock_streamed_result = MagicMock()
    mock_streamed_result.stream_events = mock_stream_events

    with patch("agents.Runner.run_streamed", return_value=mock_streamed_result):
        events = []
        async for event in sample_agent.get_response_stream(
            message="Test message", additional_instructions=additional_text
        ):
            events.append(event)

    # Verify instructions were modified during execution
    assert len(instruction_history) == 1
    modified_instructions = instruction_history[0]
    assert additional_text in modified_instructions
    assert original_instructions in modified_instructions

    # Verify original instructions are restored
    assert sample_agent.instructions == original_instructions


@pytest.mark.asyncio
async def test_agent_get_response_stream_restores_instructions_on_error(sample_agent):
    """Test that original instructions are restored even if streaming fails."""
    original_instructions = sample_agent.instructions
    additional_text = "Additional streaming instructions"

    with patch("agents.Runner.run_streamed", side_effect=RuntimeError("Streaming error")):
        try:
            async for _event in sample_agent.get_response_stream(
                message="Test message", additional_instructions=additional_text
            ):
                pass
        except Exception:
            pass  # Expected to fail

    # Verify original instructions are restored despite the error
    assert sample_agent.instructions == original_instructions


@pytest.mark.asyncio
async def test_agency_get_response_passes_additional_instructions(sample_agency, sample_agent):
    """Test that Agency.get_response passes additional_instructions to the target agent."""
    additional_text = "Agency additional instructions"

    with patch.object(sample_agent, "get_response", new_callable=AsyncMock) as mock_get_response:
        mock_get_response.return_value = MagicMock(final_output="Agency response")

        await sample_agency.get_response(message="Test message", additional_instructions=additional_text)

        # Verify additional_instructions was passed to agent
        mock_get_response.assert_called_once()
        call_kwargs = mock_get_response.call_args[1]
        assert call_kwargs["additional_instructions"] == additional_text


@pytest.mark.asyncio
async def test_agency_get_response_stream_passes_additional_instructions(sample_agency, sample_agent):
    """Test that Agency.get_response_stream passes additional_instructions to the target agent."""
    additional_text = "Agency streaming instructions"

    async def mock_stream():
        yield {"event": "text", "data": "test"}

    with patch.object(sample_agent, "get_response_stream", return_value=mock_stream()) as mock_stream_method:
        events = []
        async for event in sample_agency.get_response_stream(
            message="Test message", additional_instructions=additional_text
        ):
            events.append(event)

        # Verify additional_instructions was passed to agent
        mock_stream_method.assert_called_once()
        call_kwargs = mock_stream_method.call_args[1]
        assert call_kwargs["additional_instructions"] == additional_text


@pytest.mark.asyncio
async def test_agent_get_response_without_additional_instructions(sample_agent, mock_run_result):
    """Test that Agent.get_response works normally without additional_instructions."""
    original_instructions = sample_agent.instructions

    with patch("agents.Runner.run", new_callable=AsyncMock) as mock_run:
        mock_run.return_value = mock_run_result
        await sample_agent.get_response(message="Test message")

    # Verify instructions were not modified
    assert sample_agent.instructions == original_instructions


@pytest.mark.asyncio
@pytest.mark.parametrize("additional_text", ["", None])
async def test_agent_get_response_no_effect_additional_instructions(sample_agent, mock_run_result, additional_text):
    """Test that empty or None additional_instructions don't modify instructions."""
    original_instructions = sample_agent.instructions

<<<<<<< HEAD
    with patch("agents.Runner.run", return_value=mock_run_result):
=======
    with patch("agents.Runner.run", new_callable=AsyncMock) as mock_run:
        mock_run.return_value = mock_run_result
>>>>>>> 931c2670
        await sample_agent.get_response(message="Test message", additional_instructions=additional_text)

    # Verify instructions were not modified for empty string or None
    assert sample_agent.instructions == original_instructions


@pytest.mark.asyncio
async def test_agent_with_none_original_instructions(mock_run_result):
    """Test additional_instructions works when agent has no original instructions."""
    agent = Agent(name="NoInstructionsAgent", instructions=None)
    additional_text = "Only additional instructions"

    # Track instruction changes during execution
    instruction_history = []

    async def mock_runner_run(*args, **kwargs):
        instruction_history.append(agent.instructions)
        return mock_run_result

    with patch("agents.Runner.run", side_effect=mock_runner_run):
        await agent.get_response(message="Test message", additional_instructions=additional_text)

    # Verify instructions were set to additional_instructions during execution
    assert len(instruction_history) == 1
    assert instruction_history[0] == additional_text

    # Verify original None instructions are restored
    assert agent.instructions is None


def test_deprecated_get_completion_passes_additional_instructions(sample_agency, sample_agent):
    """Test that the deprecated get_completion method passes additional_instructions."""
    additional_text = "Deprecated method instructions"

    with patch.object(sample_agency, "_async_get_completion", new_callable=AsyncMock) as mock_async_get_completion:
        mock_async_get_completion.return_value = "Completion response"

        # Suppress the deprecation warning for this test
        with pytest.warns(DeprecationWarning):
            result = sample_agency.get_completion(message="Test message", additional_instructions=additional_text)

        # Verify the result
        assert result == "Completion response"

        # Verify additional_instructions was passed to _async_get_completion
        mock_async_get_completion.assert_called_once()
        call_kwargs = mock_async_get_completion.call_args[1]
        assert call_kwargs["additional_instructions"] == additional_text<|MERGE_RESOLUTION|>--- conflicted
+++ resolved
@@ -187,12 +187,8 @@
     """Test that empty or None additional_instructions don't modify instructions."""
     original_instructions = sample_agent.instructions
 
-<<<<<<< HEAD
-    with patch("agents.Runner.run", return_value=mock_run_result):
-=======
     with patch("agents.Runner.run", new_callable=AsyncMock) as mock_run:
         mock_run.return_value = mock_run_result
->>>>>>> 931c2670
         await sample_agent.get_response(message="Test message", additional_instructions=additional_text)
 
     # Verify instructions were not modified for empty string or None
