--- conflicted
+++ resolved
@@ -516,22 +516,8 @@
             # Raw response error scenarios
             ("missing_message_id", {"type": "response.output_item.added", "item_type": "message", "id": None}, None),
             # Skip problematic validation error test
-<<<<<<< HEAD
-            # (
-            #     "missing_tool_call_id",
-            #     {
-            #         "type": "response.output_item.added",
-            #         "item_type": "function_call",
-            #         "call_id": None,
-            #         "name": "test",
-            #         "arguments": "{}",
-            #     },
-            #     None,
-            # ),
-=======
             # ("missing_tool_call_id", {"type": "response.output_item.added",
             #  "item_type": "function_call", "call_id": None, "name": "test", "arguments": "{}"}, None),
->>>>>>> 637fc2ea
             ("missing_text_delta_id", {"type": "response.output_text.delta", "item_id": None}, None),
             # Run item stream error scenarios
             ("missing_item", {"name": "message_output_created", "item": None}, None),
