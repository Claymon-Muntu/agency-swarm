--- conflicted
+++ resolved
@@ -403,11 +403,7 @@
 
         self.file_manager._parse_files_folder_for_vs_id()
         self._parse_schemas()
-<<<<<<< HEAD
         self._load_tools_from_folder()
-        # The full async _init_file_handling (with VS retrieval) should be called by Agency or explicitly in tests.
-=======
->>>>>>> 620f15c9
 
     # --- Properties ---
     def __repr__(self) -> str:
