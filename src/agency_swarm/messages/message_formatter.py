--- conflicted
+++ resolved
@@ -50,16 +50,10 @@
         if agent_run_id is not None:
             modified_message["agent_run_id"] = agent_run_id  # type: ignore[typeddict-unknown-key]
         if parent_run_id is not None:
-<<<<<<< HEAD
-            message["parent_run_id"] = parent_run_id
+            modified_message["parent_run_id"] = parent_run_id  # type: ignore[typeddict-unknown-key]
         # Use microsecond precision to reduce timestamp collisions
         # time.time() always returns UTC seconds since epoch (timezone-independent)
-        message["timestamp"] = int(time.time() * 1000000) // 1000  # microseconds -> milliseconds, sortable
-=======
-            modified_message["parent_run_id"] = parent_run_id  # type: ignore[typeddict-unknown-key]
-        # time.time() always returns UTC seconds since epoch (timezone-independent)
-        modified_message["timestamp"] = int(time.time() * 1000)  # type: ignore[typeddict-unknown-key]
->>>>>>> 9ae71272
+        modified_message["timestamp"] = int(time.time() * 1000000) // 1000  # type: ignore[typeddict-unknown-key] # microseconds -> milliseconds, sortable
         # Add type field if not present (for easier parsing/navigation)
         if "type" not in modified_message:
             modified_message["type"] = "message"  # type: ignore[arg-type]
@@ -81,44 +75,6 @@
 
         thread_manager = agency_context.thread_manager
 
-<<<<<<< HEAD
-        Returns:
-            list[dict[str, Any]]: Filtered messages for the agent pair
-        """
-        # Filter to relevant messages for this agent pair
-        relevant = []
-        for msg in messages:
-            # Include messages where current agent is recipient from sender
-            if msg.get("agent") == current_agent and msg.get("callerAgent") == sender_name:
-                relevant.append(msg)
-            # Include messages where current agent sent to sender (for context)
-            elif msg.get("callerAgent") == current_agent and msg.get("agent") == sender_name:
-                relevant.append(msg)
-
-        # Normalize tool-call shape for Responses API compatibility
-        # If a tool-call item carries a nested object under key 'function_call' with
-        # fields {name, arguments}, copy those fields to the top-level keys
-        # ('name', 'arguments') and remove the nested object. This normalization
-        # runs only during history preparation (in-memory), not persistence.
-        normalized: list[dict[str, Any]] = []
-        for msg in relevant:
-            if msg.get("type") == "function_call" and "function_call" in msg:
-                fc = msg.get("function_call") or {}
-                name = fc.get("name")
-                arguments = fc.get("arguments")
-                # Only flatten when top-level fields are missing
-                if name is not None and "name" not in msg:
-                    msg = dict(msg)
-                    msg["name"] = name
-                if arguments is not None and "arguments" not in msg:
-                    msg = dict(msg)
-                    msg["arguments"] = arguments
-                # Remove nested object to avoid API rejection
-                msg.pop("function_call", None)
-            normalized.append(msg)
-
-        return normalized
-=======
         # Add agency metadata to incoming messages
         messages_to_save: list[TResponseInputItem] = []
         for msg in processed_current_message_items:
@@ -141,15 +97,12 @@
         # Prepare history for runner (sanitize and ensure content safety)
         history_for_runner = MessageFormatter.sanitize_tool_calls_in_history(full_history)  # type: ignore[arg-type]
         history_for_runner = MessageFormatter.ensure_tool_calls_content_safety(history_for_runner)
-        # Ensure send_message function_call has a paired output for model input (in-memory only)
-        history_for_runner = MessageFormatter.ensure_send_message_pairing(history_for_runner)
         # LiteLLM-specific requirement: tool_use must be immediately followed by tool_result
         if MessageFormatter._is_litellm_model(agent):
             history_for_runner = MessageFormatter.adjust_history_for_litellm(history_for_runner)
         # Strip agency metadata before sending to OpenAI
         history_for_runner = MessageFormatter.strip_agency_metadata(history_for_runner)
         return history_for_runner  # type: ignore[return-value]
->>>>>>> 9ae71272
 
     @staticmethod
     def strip_agency_metadata(messages: list[dict[str, Any]]) -> list[dict[str, Any]]:
@@ -178,44 +131,7 @@
                 ]
             }
             cleaned.append(clean_msg)
-<<<<<<< HEAD
         return cleaned
-=======
-        return cleaned
-
-    @staticmethod
-    def ensure_send_message_pairing(history: list[dict[str, Any]]) -> list[dict[str, Any]]:
-        """
-        Ensure any 'send_message' function_call in the prepared history has a
-        corresponding function_call_output with the same call_id. If missing,
-        append a minimal output item (empty output). This affects ONLY the
-        in-memory list passed to the SDK on the next turn and does not persist.
-        """
-        outputs_by_call_id = {m.get("call_id"): True for m in history if m.get("type") == "function_call_output"}
-        needs_output = []
-        for m in history:
-            if m.get("type") == "function_call":
-                name = m.get("name")
-                call_id = m.get("call_id")
-                if (
-                    name is not None
-                    and name.startswith("send_message")
-                    and call_id
-                    and call_id not in outputs_by_call_id
-                ):
-                    needs_output.append(m)
-        if not needs_output:
-            return history
-        patched = list(history)
-        for fc in needs_output:
-            patched.append(
-                {
-                    "type": "function_call_output",
-                    "call_id": fc.get("call_id"),
-                    "output": "",
-                }
-            )
-        return patched
 
     @staticmethod
     def sanitize_tool_calls_in_history(history: list[dict[str, Any]]) -> list[dict[str, Any]]:
@@ -488,5 +404,4 @@
                         return True
         except Exception:
             return False
-        return False
->>>>>>> 9ae71272
+        return False